[core]
<<<<<<< HEAD
    remote = storage
['remote "storage"']
    url = https://github.com/JCGarcesDC/ObesityEstimation53.git
=======
    remote = gcs
[remote "gcs"]
    url = gs://obesityestimation-mna-mlops-53
>>>>>>> 8a5194b2
<|MERGE_RESOLUTION|>--- conflicted
+++ resolved
@@ -1,10 +1,7 @@
 [core]
-<<<<<<< HEAD
     remote = storage
 ['remote "storage"']
     url = https://github.com/JCGarcesDC/ObesityEstimation53.git
-=======
     remote = gcs
 [remote "gcs"]
-    url = gs://obesityestimation-mna-mlops-53
->>>>>>> 8a5194b2
+    url = gs://obesityestimation-mna-mlops-53